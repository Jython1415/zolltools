--- conflicted
+++ resolved
@@ -4,11 +4,7 @@
 
 [project]
 name = "zolltools"
-<<<<<<< HEAD
-version = "0.0.6.dev12"
-=======
 version = "0.0.6.dev13"
->>>>>>> fb13de29
 authors = [
   { name="Joshua Shew", email="joshua.t.shew@gmail.com" },
 ]
